--- conflicted
+++ resolved
@@ -88,11 +88,7 @@
             + ":requirements"
             + OneOrMore(
                 one_of(
-<<<<<<< HEAD
                     ":strips :typing :negative-preconditions :disjunctive-preconditions :equality :existential-preconditions :universal-preconditions :quantified-preconditions :conditional-effects :fluents :numeric-fluents :adl :durative-actions :duration-inequalities :timed-initial-literals :action-costs :hierarchy :method-preconditions :constraints :preferences"
-=======
-                    ":strips :typing :negative-preconditions :disjunctive-preconditions :equality :existential-preconditions :universal-preconditions :quantified-preconditions :conditional-effects :fluents :numeric-fluents :adl :durative-actions :duration-inequalities :timed-initial-literals :action-costs :hierarchy :method-preconditions :contingent"
->>>>>>> a9b6d6d7
                 )
             )
             + Suppress(")")
