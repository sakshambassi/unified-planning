# Copyright 2021 AIPlan4EU project
#
# Licensed under the Apache License, Version 2.0 (the "License");
# you may not use this file except in compliance with the License.
# You may obtain a copy of the License at
#
#     http://www.apache.org/licenses/LICENSE-2.0
#
# Unless required by applicable law or agreed to in writing, software
# distributed under the License is distributed on an "AS IS" BASIS,
# WITHOUT WARRANTIES OR CONDITIONS OF ANY KIND, either express or implied.
# See the License for the specific language governing permissions and
# limitations under the License.


import unified_planning as up
from unified_planning.shortcuts import *
from collections import namedtuple

Example = namedtuple("Example", ["problem", "plan"])


def get_example_problems():
    problems = {}

    # robot
    Location = UserType("Location")
    robot_at = Fluent("robot_at", BoolType(), position=Location)
    battery_charge = Fluent("battery_charge", RealType(0, 100))
    move = InstantaneousAction("move", l_from=Location, l_to=Location)
    l_from = move.parameter("l_from")
    l_to = move.parameter("l_to")
    move.add_precondition(GE(battery_charge, 10))
    move.add_precondition(Not(Equals(l_from, l_to)))
    move.add_precondition(robot_at(l_from))
    move.add_precondition(Not(robot_at(l_to)))
    move.add_effect(robot_at(l_from), False)
    move.add_effect(robot_at(l_to), True)
    move.add_effect(battery_charge, Minus(battery_charge, 10))
    l1 = Object("l1", Location)
    l2 = Object("l2", Location)
    problem = Problem("robot")
    problem.add_fluent(robot_at)
    problem.add_fluent(battery_charge)
    problem.add_action(move)
    problem.add_object(l1)
    problem.add_object(l2)
    problem.set_initial_value(robot_at(l1), True)
    problem.set_initial_value(robot_at(l2), False)
    problem.set_initial_value(battery_charge, 100)
    problem.add_goal(robot_at(l2))
    plan = up.plans.SequentialPlan(
        [up.plans.ActionInstance(move, (ObjectExp(l1), ObjectExp(l2)))]
    )
    robot_example = Example(problem=problem, plan=plan)
    problems["robot"] = robot_example

    # robot fluent of user_type
    Location = UserType("Location")
    Robot = UserType("Robot")
    is_at = Fluent("is_at", Location, robot=Robot)
    move = InstantaneousAction("move", robot=Robot, l_from=Location, l_to=Location)
    robot = move.parameter("robot")
    l_from = move.parameter("l_from")
    l_to = move.parameter("l_to")
    move.add_precondition(Equals(is_at(robot), l_from))
    move.add_precondition(Not(Equals(is_at(robot), l_to)))
    move.add_effect(is_at(robot), l_to)
    l1 = Object("l1", Location)
    l2 = Object("l2", Location)
    r1 = Object("r1", Robot)
    r2 = Object("r2", Robot)
    problem = Problem("robot_fluent_of_user_type")
    problem.add_fluent(is_at)
    problem.add_action(move)
    problem.add_object(l1)
    problem.add_object(l2)
    problem.add_object(r1)
    problem.add_object(r2)
    problem.set_initial_value(is_at(r1), l2)
    problem.set_initial_value(is_at(r2), l1)
    problem.add_goal(Equals(is_at(r1), l1))
    problem.add_goal(Equals(is_at(r2), l2))
    plan = up.plans.SequentialPlan(
        [
            up.plans.ActionInstance(
                move, (ObjectExp(r1), ObjectExp(l2), ObjectExp(l1))
            ),
            up.plans.ActionInstance(
                move, (ObjectExp(r2), ObjectExp(l1), ObjectExp(l2))
            ),
        ]
    )
    robot_fluent_of_user_type = Example(problem=problem, plan=plan)
    problems["robot_fluent_of_user_type"] = robot_fluent_of_user_type

    # robot no negative preconditions
    Location = UserType("location")
    robot_at = Fluent("robot_at", BoolType(), position=Location)
    move = InstantaneousAction("move", l_from=Location, l_to=Location)
    l_from = move.parameter("l_from")
    l_to = move.parameter("l_to")
    move.add_precondition(robot_at(l_from))
    move.add_effect(robot_at(l_from), False)
    move.add_effect(robot_at(l_to), True)
    l1 = Object("l1", Location)
    l2 = Object("l2", Location)
    problem = Problem("robot")
    problem.add_fluent(robot_at)
    problem.add_action(move)
    problem.add_object(l1)
    problem.add_object(l2)
    problem.set_initial_value(robot_at(l1), True)
    problem.set_initial_value(robot_at(l2), False)
    problem.add_goal(robot_at(l2))
    plan = up.plans.SequentialPlan(
        [up.plans.ActionInstance(move, (ObjectExp(l1), ObjectExp(l2)))]
    )
    robot_no_negative_preconditions = Example(problem=problem, plan=plan)
    problems["robot_no_negative_preconditions"] = robot_no_negative_preconditions

    # robot decrease
    Location = UserType("Location")
    robot_at = Fluent("robot_at", BoolType(), position=Location)
    battery_charge = Fluent("battery_charge", RealType(0, 100))
    move = InstantaneousAction("move", l_from=Location, l_to=Location)
    l_from = move.parameter("l_from")
    l_to = move.parameter("l_to")
    move.add_precondition(GE(battery_charge, 10))
    move.add_precondition(Not(Equals(l_from, l_to)))
    move.add_precondition(robot_at(l_from))
    move.add_precondition(Not(robot_at(l_to)))
    move.add_effect(robot_at(l_from), False)
    move.add_effect(robot_at(l_to), True)
    move.add_decrease_effect(battery_charge, 10)
    l1 = Object("l1", Location)
    l2 = Object("l2", Location)
    problem = Problem("robot_decrease")
    problem.add_fluent(robot_at)
    problem.add_fluent(battery_charge)
    problem.add_action(move)
    problem.add_object(l1)
    problem.add_object(l2)
    problem.set_initial_value(robot_at(l1), True)
    problem.set_initial_value(robot_at(l2), False)
    problem.set_initial_value(battery_charge, 100)
    problem.add_goal(robot_at(l2))
    plan = up.plans.SequentialPlan(
        [up.plans.ActionInstance(move, (ObjectExp(l1), ObjectExp(l2)))]
    )
    robot_decrease = Example(problem=problem, plan=plan)
    problems["robot_decrease"] = robot_decrease

    # robot_loader
    Location = UserType("Location")
    robot_at = Fluent("robot_at", BoolType(), position=Location)
    cargo_at = Fluent("cargo_at", BoolType(), position=Location)
    cargo_mounted = Fluent("cargo_mounted")
    move = InstantaneousAction("move", l_from=Location, l_to=Location)
    l_from = move.parameter("l_from")
    l_to = move.parameter("l_to")
    move.add_precondition(Not(Equals(l_from, l_to)))
    move.add_precondition(robot_at(l_from))
    move.add_precondition(Not(robot_at(l_to)))
    move.add_effect(robot_at(l_from), False)
    move.add_effect(robot_at(l_to), True)
    load = InstantaneousAction("load", loc=Location)
    loc = load.parameter("loc")
    load.add_precondition(cargo_at(loc))
    load.add_precondition(robot_at(loc))
    load.add_precondition(Not(cargo_mounted))
    load.add_effect(cargo_at(loc), False)
    load.add_effect(cargo_mounted, True)
    unload = InstantaneousAction("unload", loc=Location)
    loc = unload.parameter("loc")
    unload.add_precondition(Not(cargo_at(loc)))
    unload.add_precondition(robot_at(loc))
    unload.add_precondition(cargo_mounted)
    unload.add_effect(cargo_at(loc), True)
    unload.add_effect(cargo_mounted, False)
    l1 = Object("l1", Location)
    l2 = Object("l2", Location)
    problem = Problem("robot_loader")
    problem.add_fluent(robot_at)
    problem.add_fluent(cargo_at)
    problem.add_fluent(cargo_mounted)
    problem.add_action(move)
    problem.add_action(load)
    problem.add_action(unload)
    problem.add_object(l1)
    problem.add_object(l2)
    problem.set_initial_value(robot_at(l1), True)
    problem.set_initial_value(robot_at(l2), False)
    problem.set_initial_value(cargo_at(l1), False)
    problem.set_initial_value(cargo_at(l2), True)
    problem.set_initial_value(cargo_mounted, False)
    problem.add_goal(cargo_at(l1))
    plan = up.plans.SequentialPlan(
        [
            up.plans.ActionInstance(move, (ObjectExp(l1), ObjectExp(l2))),
            up.plans.ActionInstance(load, (ObjectExp(l2),)),
            up.plans.ActionInstance(move, (ObjectExp(l2), ObjectExp(l1))),
            up.plans.ActionInstance(unload, (ObjectExp(l1),)),
        ]
    )
    robot_loader = Example(problem=problem, plan=plan)
    problems["robot_loader"] = robot_loader

    # robot_loader_mod
    Location = UserType("Location")
    robot_at = Fluent("robot_at", BoolType(), position=Location)
    cargo_at = Fluent("cargo_at", BoolType(), position=Location)
    is_same_location = Fluent("is_same_location", BoolType(), p1=Location, p2=Location)
    cargo_mounted = Fluent("cargo_mounted")
    move = InstantaneousAction("move", l_from=Location, l_to=Location)
    l_from = move.parameter("l_from")
    l_to = move.parameter("l_to")
    move.add_precondition(robot_at(l_from))
    move.add_precondition(Not(robot_at(l_to)))
    move.add_precondition(Not(is_same_location(l_from, l_to)))
    move.add_effect(robot_at(l_from), False)
    move.add_effect(robot_at(l_to), True)
    load = InstantaneousAction("load", loc=Location)
    loc = load.parameter("loc")
    load.add_precondition(cargo_at(loc))
    load.add_precondition(robot_at(loc))
    load.add_precondition(Not(cargo_mounted))
    load.add_effect(cargo_at(loc), False)
    load.add_effect(cargo_mounted, True)
    unload = InstantaneousAction("unload", loc=Location)
    loc = unload.parameter("loc")
    unload.add_precondition(Not(cargo_at(loc)))
    unload.add_precondition(robot_at(loc))
    unload.add_precondition(cargo_mounted)
    unload.add_effect(cargo_at(loc), True)
    unload.add_effect(cargo_mounted, False)
    l1 = Object("l1", Location)
    l2 = Object("l2", Location)
    problem = Problem("robot_loader_mod")
    problem.add_fluent(robot_at, default_initial_value=False)
    problem.add_fluent(cargo_at, default_initial_value=False)
    problem.add_fluent(cargo_mounted, default_initial_value=False)
    problem.add_fluent(is_same_location, default_initial_value=False)
    problem.add_action(move)
    problem.add_action(load)
    problem.add_action(unload)
    problem.add_object(l1)
    problem.add_object(l2)
    problem.set_initial_value(robot_at(l1), True)
    problem.set_initial_value(cargo_at(l2), True)
    for o in problem.objects(Location):
        problem.set_initial_value(is_same_location(o, o), True)
    problem.add_goal(cargo_at(l1))
    plan = up.plans.SequentialPlan(
        [
            up.plans.ActionInstance(move, (ObjectExp(l1), ObjectExp(l2))),
            up.plans.ActionInstance(load, (ObjectExp(l2),)),
            up.plans.ActionInstance(move, (ObjectExp(l2), ObjectExp(l1))),
            up.plans.ActionInstance(unload, (ObjectExp(l1),)),
        ]
    )
    robot_loader_mod = Example(problem=problem, plan=plan)
    problems["robot_loader_mod"] = robot_loader_mod

    # robot_loader_adv
    Robot = UserType("Robot")
    Container = UserType("Container")
    Location = UserType("Location")
    robot_at = Fluent("robot_at", BoolType(), robot=Robot, position=Location)
    cargo_at = Fluent("cargo_at", BoolType(), cargo=Container, position=Location)
    cargo_mounted = Fluent("cargo_mounted", BoolType(), cargo=Container, robot=Robot)
    move = InstantaneousAction("move", l_from=Location, l_to=Location, r=Robot)
    l_from = move.parameter("l_from")
    l_to = move.parameter("l_to")
    r = move.parameter("r")
    move.add_precondition(Not(Equals(l_from, l_to)))
    move.add_precondition(robot_at(r, l_from))
    move.add_precondition(Not(robot_at(r, l_to)))
    move.add_effect(robot_at(r, l_from), False)
    move.add_effect(robot_at(r, l_to), True)
    load = InstantaneousAction("load", loc=Location, r=Robot, c=Container)
    loc = load.parameter("loc")
    r = load.parameter("r")
    c = load.parameter("c")
    load.add_precondition(cargo_at(c, loc))
    load.add_precondition(robot_at(r, loc))
    load.add_precondition(Not(cargo_mounted(c, r)))
    load.add_effect(cargo_at(c, loc), False)
    load.add_effect(cargo_mounted(c, r), True)
    unload = InstantaneousAction("unload", loc=Location, r=Robot, c=Container)
    loc = unload.parameter("loc")
    r = unload.parameter("r")
    c = unload.parameter("c")
    unload.add_precondition(Not(cargo_at(c, loc)))
    unload.add_precondition(robot_at(r, loc))
    unload.add_precondition(cargo_mounted(c, r))
    unload.add_effect(cargo_at(c, loc), True)
    unload.add_effect(cargo_mounted(c, r), False)
    l1 = Object("l1", Location)
    l2 = Object("l2", Location)
    l3 = Object("l3", Location)
    r1 = Object("r1", Robot)
    c1 = Object("c1", Container)
    problem = Problem("robot_loader_adv")
    problem.add_fluent(robot_at)
    problem.add_fluent(cargo_at)
    problem.add_fluent(cargo_mounted)
    problem.add_action(move)
    problem.add_action(load)
    problem.add_action(unload)
    problem.add_object(l1)
    problem.add_object(l2)
    problem.add_object(l3)
    problem.add_object(r1)
    problem.add_object(c1)
    problem.set_initial_value(robot_at(r1, l1), True)
    problem.set_initial_value(robot_at(r1, l2), False)
    problem.set_initial_value(robot_at(r1, l3), False)
    problem.set_initial_value(cargo_at(c1, l1), False)
    problem.set_initial_value(cargo_at(c1, l2), True)
    problem.set_initial_value(cargo_at(c1, l3), False)
    problem.set_initial_value(cargo_mounted(c1, r1), False)
    problem.add_goal(cargo_at(c1, l3))
    problem.add_goal(robot_at(r1, l1))
    plan = up.plans.SequentialPlan(
        [
            up.plans.ActionInstance(
                move, (ObjectExp(l1), ObjectExp(l2), ObjectExp(r1))
            ),
            up.plans.ActionInstance(
                load, (ObjectExp(l2), ObjectExp(r1), ObjectExp(c1))
            ),
            up.plans.ActionInstance(
                move, (ObjectExp(l2), ObjectExp(l3), ObjectExp(r1))
            ),
            up.plans.ActionInstance(
                unload, (ObjectExp(l3), ObjectExp(r1), ObjectExp(c1))
            ),
            up.plans.ActionInstance(
                move, (ObjectExp(l3), ObjectExp(l1), ObjectExp(r1))
            ),
        ]
    )
    robot_loader_adv = Example(problem=problem, plan=plan)
    problems["robot_loader_adv"] = robot_loader_adv

    # robot locations connected
    Location = UserType("Location")
    Robot = UserType("Robot")
    is_at = Fluent("is_at", BoolType(), position=Location, robot=Robot)
    battery_charge = Fluent("battery_charge", RealType(0, 100), robot=Robot)
    is_connected = Fluent(
        "is_connected", BoolType(), location_1=Location, location_2=Location
    )
    move = InstantaneousAction("move", robot=Robot, l_from=Location, l_to=Location)
    robot = move.parameter("robot")
    l_from = move.parameter("l_from")
    l_to = move.parameter("l_to")
    move.add_precondition(GE(battery_charge(robot), 10))
    move.add_precondition(Not(Equals(l_from, l_to)))
    move.add_precondition(is_at(l_from, robot))
    move.add_precondition(Not(is_at(l_to, robot)))
    move.add_precondition(Or(is_connected(l_from, l_to), is_connected(l_to, l_from)))
    move.add_effect(is_at(l_from, robot), False)
    move.add_effect(is_at(l_to, robot), True)
    move.add_decrease_effect(battery_charge(robot), 10)
    move_2 = InstantaneousAction("move_2", robot=Robot, l_from=Location, l_to=Location)
    robot = move_2.parameter("robot")
    l_from = move_2.parameter("l_from")
    l_to = move_2.parameter("l_to")
    move_2.add_precondition(GE(battery_charge(robot), 15))
    move_2.add_precondition(Not(Equals(l_from, l_to)))
    move_2.add_precondition(is_at(l_from, robot))
    move_2.add_precondition(Not(is_at(l_to, robot)))
    mid_location = Variable("mid_loc", Location)
    # (E (location mid_location)
    # !((mid_location == l_from) || (mid_location == l_to)) && (is_connected(l_from, mid_location) || is_connected(mid_location, l_from)) &&
    # && (is_connected(l_to, mid_location) || is_connected(mid_location, l_to)))
    move_2.add_precondition(
        Exists(
            And(
                Not(Or(Equals(mid_location, l_from), Equals(mid_location, l_to))),
                Or(
                    is_connected(l_from, mid_location),
                    is_connected(mid_location, l_from),
                ),
                Or(is_connected(l_to, mid_location), is_connected(mid_location, l_to)),
            ),
            mid_location,
        )
    )
    move_2.add_effect(is_at(l_from, robot), False)
    move_2.add_effect(is_at(l_to, robot), True)
    move_2.add_decrease_effect(battery_charge(robot), 15)
    l1 = Object("l1", Location)
    l2 = Object("l2", Location)
    l3 = Object("l3", Location)
    l4 = Object("l4", Location)
    l5 = Object("l5", Location)
    r1 = Object("r1", Robot)
    problem = Problem("robot_locations_connected")
    problem.add_fluent(is_at, default_initial_value=False)
    problem.add_fluent(battery_charge)
    problem.add_fluent(is_connected, default_initial_value=False)
    problem.add_action(move)
    problem.add_action(move_2)
    problem.add_object(r1)
    problem.add_object(l1)
    problem.add_object(l2)
    problem.add_object(l3)
    problem.add_object(l4)
    problem.add_object(l5)
    problem.set_initial_value(is_at(l1, r1), True)
    problem.set_initial_value(is_connected(l1, l2), True)
    problem.set_initial_value(is_connected(l2, l3), True)
    problem.set_initial_value(is_connected(l3, l4), True)
    problem.set_initial_value(is_connected(l4, l5), True)
    problem.set_initial_value(battery_charge(r1), 100)
    problem.add_goal(is_at(l5, r1))
    plan = up.plans.SequentialPlan(
        [
            up.plans.ActionInstance(
                move_2, (ObjectExp(r1), ObjectExp(l1), ObjectExp(l3))
            ),
            up.plans.ActionInstance(
                move_2, (ObjectExp(r1), ObjectExp(l3), ObjectExp(l5))
            ),
        ]
    )
    robot_locations_connected = Example(problem=problem, plan=plan)
    problems["robot_locations_connected"] = robot_locations_connected

    # robot locations visited
    Location = UserType("Location")
    Robot = UserType("Robot")
    is_at = Fluent("is_at", BoolType(), position=Location, robot=Robot)
    battery_charge = Fluent("battery_charge", RealType(0, 100), robot=Robot)
    is_connected = Fluent(
        "is_connected", BoolType(), location_1=Location, location_2=Location
    )
    visited = Fluent("visited", BoolType(), target=Location)
    move = InstantaneousAction("move", robot=Robot, l_from=Location, l_to=Location)
    robot = move.parameter("robot")
    l_from = move.parameter("l_from")
    l_to = move.parameter("l_to")
    move.add_precondition(GE(battery_charge(robot), 10))
    move.add_precondition(Not(Equals(l_from, l_to)))
    move.add_precondition(is_at(l_from, robot))
    move.add_precondition(Not(is_at(l_to, robot)))
    move.add_precondition(Or(is_connected(l_from, l_to), is_connected(l_to, l_from)))
    move.add_effect(is_at(l_from, robot), False)
    move.add_effect(is_at(l_to, robot), True)
    move.add_effect(visited(l_to), True)
    move.add_decrease_effect(battery_charge(robot), 10)
    move_2 = InstantaneousAction("move_2", robot=Robot, l_from=Location, l_to=Location)
    robot = move_2.parameter("robot")
    l_from = move_2.parameter("l_from")
    l_to = move_2.parameter("l_to")
    move_2.add_precondition(GE(battery_charge(robot), 15))
    move_2.add_precondition(Not(Equals(l_from, l_to)))
    move_2.add_precondition(is_at(l_from, robot))
    move_2.add_precondition(Not(is_at(l_to, robot)))
    mid_location = Variable("mid_loc", Location)
    # (E (location mid_location)
    # !((mid_location == l_from) || (mid_location == l_to)) && (is_connected(l_from, mid_location) || is_connected(mid_location, l_from)) &&
    # && (is_connected(l_to, mid_location) || is_connected(mid_location, l_to)))
    move_2.add_precondition(
        Exists(
            And(
                Not(Or(Equals(mid_location, l_from), Equals(mid_location, l_to))),
                Or(
                    is_connected(l_from, mid_location),
                    is_connected(mid_location, l_from),
                ),
                Or(is_connected(l_to, mid_location), is_connected(mid_location, l_to)),
            ),
            mid_location,
        )
    )
    move_2.add_effect(is_at(l_from, robot), False)
    move_2.add_effect(is_at(l_to, robot), True)
    move_2.add_effect(visited(l_to), True)
    move_2.add_decrease_effect(battery_charge(robot), 15)
    l1 = Object("l1", Location)
    l2 = Object("l2", Location)
    l3 = Object("l3", Location)
    l4 = Object("l4", Location)
    l5 = Object("l5", Location)
    r1 = Object("r1", Robot)
    problem = Problem("robot_locations_visited")
    problem.add_fluent(is_at, default_initial_value=False)
    problem.add_fluent(battery_charge)
    problem.add_fluent(is_connected, default_initial_value=False)
    problem.add_fluent(visited, default_initial_value=False)
    problem.add_action(move)
    problem.add_action(move_2)
    problem.add_object(r1)
    problem.add_object(l1)
    problem.add_object(l2)
    problem.add_object(l3)
    problem.add_object(l4)
    problem.add_object(l5)
    problem.set_initial_value(is_at(l1, r1), True)
    problem.set_initial_value(visited(l1), True)
    problem.set_initial_value(is_connected(l1, l2), True)
    problem.set_initial_value(is_connected(l2, l3), True)
    problem.set_initial_value(is_connected(l3, l4), True)
    problem.set_initial_value(is_connected(l4, l5), True)
    problem.set_initial_value(battery_charge(r1), 50)
    problem.add_goal(is_at(l5, r1))
    visited_location = Variable("visited_loc", Location)
    problem.add_goal(Forall(visited(visited_location), visited_location))
    plan = up.plans.SequentialPlan(
        [
            up.plans.ActionInstance(
                move, (ObjectExp(r1), ObjectExp(l1), ObjectExp(l2))
            ),
            up.plans.ActionInstance(
                move, (ObjectExp(r1), ObjectExp(l2), ObjectExp(l3))
            ),
            up.plans.ActionInstance(
                move, (ObjectExp(r1), ObjectExp(l3), ObjectExp(l4))
            ),
            up.plans.ActionInstance(
                move, (ObjectExp(r1), ObjectExp(l4), ObjectExp(l5))
            ),
        ]
    )
    robot_locations_visited = Example(problem=problem, plan=plan)
    problems["robot_locations_visited"] = robot_locations_visited

    # charger_discharger
    charger = Fluent("charger")
    b_1 = Fluent("b_1")
    b_2 = Fluent("b_2")
    b_3 = Fluent("b_3")
    charge = InstantaneousAction("charge")
    discharge = InstantaneousAction("discharge")
    charge.add_precondition(Not(charger))
    charge.add_effect(charger, True)
    # !(charger => (b_1 && b_2 && b_3)) in dnf:
    # (charger and !b_1 ) or (charger and !b_2) or (charger and !b_3)
    # which represents the charger is full and at least one battery is not
    discharge.add_precondition(Not(Implies(charger, And(b_1, b_2, b_3))))
    discharge.add_effect(charger, False)
    discharge.add_effect(b_1, True, Not(b_1))
    discharge.add_effect(b_2, True, And(b_1, Not(b_2)))
    discharge.add_effect(b_3, True, And(b_1, b_2, Not(b_3)))
    problem = Problem("charger_discharger")
    problem.add_fluent(charger)
    problem.add_fluent(b_1)
    problem.add_fluent(b_2)
    problem.add_fluent(b_3)
    problem.add_action(charge)
    problem.add_action(discharge)
    problem.set_initial_value(charger, False)
    problem.set_initial_value(b_1, False)
    problem.set_initial_value(b_2, False)
    problem.set_initial_value(b_3, False)
    problem.add_goal(b_1)
    problem.add_goal(b_2)
    problem.add_goal(b_3)
    plan = up.plans.SequentialPlan(
        [
            up.plans.ActionInstance(charge),
            up.plans.ActionInstance(discharge),
            up.plans.ActionInstance(charge),
            up.plans.ActionInstance(discharge),
            up.plans.ActionInstance(charge),
            up.plans.ActionInstance(discharge),
        ]
    )
    charge_discharge = Example(problem=problem, plan=plan)
    problems["charge_discharge"] = charge_discharge

    # matchcellar
    Match = UserType("Match")
    Fuse = UserType("Fuse")
    handfree = Fluent("handfree")
    light = Fluent("light")
    match_used = Fluent("match_used", BoolType(), match=Match)
    fuse_mended = Fluent("fuse_mended", BoolType(), fuse=Fuse)
    light_match = DurativeAction("light_match", m=Match)
    m = light_match.parameter("m")
    light_match.set_fixed_duration(6)
    light_match.add_condition(StartTiming(), Not(match_used(m)))
    light_match.add_effect(StartTiming(), match_used(m), True)
    light_match.add_effect(StartTiming(), light, True)
    light_match.add_effect(EndTiming(), light, False)
    mend_fuse = DurativeAction("mend_fuse", f=Fuse)
    f = mend_fuse.parameter("f")
    mend_fuse.set_fixed_duration(5)
    mend_fuse.add_condition(StartTiming(), handfree)
    mend_fuse.add_condition(ClosedTimeInterval(StartTiming(), EndTiming()), light)
    mend_fuse.add_effect(StartTiming(), handfree, False)
    mend_fuse.add_effect(EndTiming(), fuse_mended(f), True)
    mend_fuse.add_effect(EndTiming(), handfree, True)
    f1 = Object("f1", Fuse)
    f2 = Object("f2", Fuse)
    f3 = Object("f3", Fuse)
    m1 = Object("m1", Match)
    m2 = Object("m2", Match)
    m3 = Object("m3", Match)
    problem = Problem("MatchCellar")
    problem.add_fluent(handfree)
    problem.add_fluent(light)
    problem.add_fluent(match_used, default_initial_value=False)
    problem.add_fluent(fuse_mended, default_initial_value=False)
    problem.add_action(light_match)
    problem.add_action(mend_fuse)
    problem.add_object(f1)
    problem.add_object(f2)
    problem.add_object(f3)
    problem.add_object(m1)
    problem.add_object(m2)
    problem.add_object(m3)
    problem.set_initial_value(light, False)
    problem.set_initial_value(handfree, True)
    problem.add_goal(fuse_mended(f1))
    problem.add_goal(fuse_mended(f2))
    problem.add_goal(fuse_mended(f3))
    t_plan = up.plans.TimeTriggeredPlan(
        [
            (
                Fraction(0, 1),
                up.plans.ActionInstance(light_match, (ObjectExp(m1),)),
                Fraction(6, 1),
            ),
            (
                Fraction(1, 100),
                up.plans.ActionInstance(mend_fuse, (ObjectExp(f1),)),
                Fraction(5, 1),
            ),
            (
                Fraction(601, 100),
                up.plans.ActionInstance(light_match, (ObjectExp(m2),)),
                Fraction(6, 1),
            ),
            (
                Fraction(602, 100),
                up.plans.ActionInstance(mend_fuse, (ObjectExp(f2),)),
                Fraction(5, 1),
            ),
            (
                Fraction(1202, 100),
                up.plans.ActionInstance(light_match, (ObjectExp(m3),)),
                Fraction(6, 1),
            ),
            (
                Fraction(1203, 100),
                up.plans.ActionInstance(mend_fuse, (ObjectExp(f3),)),
                Fraction(5, 1),
            ),
        ]
    )
    matchcellar = Example(problem=problem, plan=t_plan)
    problems["matchcellar"] = matchcellar

    # timed connected locations
    Location = UserType("Location")
    is_connected = Fluent(
        "is_connected", BoolType(), location_1=Location, location_2=Location
    )
    is_at = Fluent("is_at", BoolType(), position=Location)
    dur_move = DurativeAction("move", l_from=Location, l_to=Location)
    l_from = dur_move.parameter("l_from")
    l_to = dur_move.parameter("l_to")
    dur_move.set_fixed_duration(6)
    dur_move.add_condition(StartTiming(), is_at(l_from))
    dur_move.add_condition(StartTiming(), Not(is_at(l_to)))
    mid_location = Variable("mid_loc", Location)
    # (E (location mid_location)
    # !((mid_location == l_from) || (mid_location == l_to)) && (is_connected(l_from, mid_location) || is_connected(mid_location, l_from)) &&
    # && (is_connected(l_to, mid_location) || is_connected(mid_location, l_to)))
    dur_move.add_condition(
        ClosedTimeInterval(StartTiming(), EndTiming()),
        Exists(
            And(
                Not(Or(Equals(mid_location, l_from), Equals(mid_location, l_to))),
                Or(
                    is_connected(l_from, mid_location),
                    is_connected(mid_location, l_from),
                ),
                Or(is_connected(l_to, mid_location), is_connected(mid_location, l_to)),
            ),
            mid_location,
        ),
    )
    dur_move.add_condition(
        StartTiming(),
        Exists(
            And(
                Not(Or(Equals(mid_location, l_from), Equals(mid_location, l_to))),
                Or(
                    is_connected(l_from, mid_location),
                    is_connected(mid_location, l_from),
                ),
                Or(is_connected(l_to, mid_location), is_connected(mid_location, l_to)),
            ),
            mid_location,
        ),
    )
    dur_move.add_effect(StartTiming(1), is_at(l_from), False)
    dur_move.add_effect(EndTiming(5), is_at(l_to), True)
    l1 = Object("l1", Location)
    l2 = Object("l2", Location)
    l3 = Object("l3", Location)
    l4 = Object("l4", Location)
    l5 = Object("l5", Location)
    problem = Problem("timed_connected_locations")
    problem.add_fluent(is_at, default_initial_value=False)
    problem.add_fluent(is_connected, default_initial_value=False)
    problem.add_action(dur_move)
    problem.add_object(l1)
    problem.add_object(l2)
    problem.add_object(l3)
    problem.add_object(l4)
    problem.add_object(l5)
    problem.set_initial_value(is_at(l1), True)
    problem.set_initial_value(is_connected(l1, l2), True)
    problem.set_initial_value(is_connected(l2, l3), True)
    problem.set_initial_value(is_connected(l3, l4), True)
    problem.set_initial_value(is_connected(l4, l5), True)
    problem.add_goal(is_at(l5))
    t_plan = up.plans.TimeTriggeredPlan(
        [
            (
                Fraction(0, 1),
                up.plans.ActionInstance(dur_move, (ObjectExp(l1), ObjectExp(l3))),
                Fraction(6, 1),
            ),
            (
<<<<<<< HEAD
                Fraction(601, 100),
                up.plans.ActionInstance(move, (ObjectExp(l3), ObjectExp(l5))),
=======
                Fraction(6, 1),
                up.plans.ActionInstance(dur_move, (ObjectExp(l3), ObjectExp(l5))),
>>>>>>> cd5f4753
                Fraction(6, 1),
            ),
        ]
    )
    timed_connected_locations = Example(problem=problem, plan=t_plan)
    problems["timed_connected_locations"] = timed_connected_locations

    # hierarchical blocks world
    Entity = UserType("Entity", None)  # None can be avoided
    Location = UserType("Location", Entity)
    Unmovable = UserType("Unmovable", Location)
    TableSpace = UserType("TableSpace", Unmovable)
    Movable = UserType("Movable", Location)
    Block = UserType("Block", Movable)
    clear = Fluent("clear", BoolType(), space=Location)
    on = Fluent("on", BoolType(), object=Movable, space=Location)

    move = InstantaneousAction("move", item=Movable, l_from=Location, l_to=Location)
    item = move.parameter("item")
    l_from = move.parameter("l_from")
    l_to = move.parameter("l_to")
    move.add_precondition(clear(item))
    move.add_precondition(clear(l_to))
    move.add_precondition(on(item, l_from))
    move.add_effect(clear(l_from), True)
    move.add_effect(on(item, l_from), False)
    move.add_effect(clear(l_to), False)
    move.add_effect(on(item, l_to), True)

    problem = Problem("hierarchical_blocks_world")
    problem.add_fluent(clear, default_initial_value=False)
    problem.add_fluent(on, default_initial_value=False)
    problem.add_action(move)
    ts_1 = Object("ts_1", TableSpace)
    ts_2 = Object("ts_2", TableSpace)
    ts_3 = Object("ts_3", TableSpace)
    problem.add_objects([ts_1, ts_2, ts_3])
    block_1 = Object("block_1", Block)
    block_2 = Object("block_2", Block)
    block_3 = Object("block_3", Block)
    problem.add_objects([block_1, block_2, block_3])

    # The blocks are all on ts_1, in order block_3 under block_1 under block_2
    problem.set_initial_value(clear(ts_2), True)
    problem.set_initial_value(clear(ts_3), True)
    problem.set_initial_value(clear(block_2), True)
    problem.set_initial_value(on(block_3, ts_1), True)
    problem.set_initial_value(on(block_1, block_3), True)
    problem.set_initial_value(on(block_2, block_1), True)

    # We want them on ts_3 in order block_3 on block_2 on block_1
    problem.add_goal(on(block_1, ts_3))
    problem.add_goal(on(block_2, block_1))
    problem.add_goal(on(block_3, block_2))

    plan = up.plans.SequentialPlan(
        [
            up.plans.ActionInstance(
                move, (ObjectExp(block_2), ObjectExp(block_1), ObjectExp(ts_2))
            ),
            up.plans.ActionInstance(
                move, (ObjectExp(block_1), ObjectExp(block_3), ObjectExp(ts_3))
            ),
            up.plans.ActionInstance(
                move, (ObjectExp(block_2), ObjectExp(ts_2), ObjectExp(block_1))
            ),
            up.plans.ActionInstance(
                move, (ObjectExp(block_3), ObjectExp(ts_1), ObjectExp(block_2))
            ),
        ]
    )
    hierarchical_blocks_world = Example(problem=problem, plan=plan)
    problems["hierarchical_blocks_world"] = hierarchical_blocks_world

    # robot with action duration expressed using static fluents
    problem = Problem("robot_with_durative_action")

    Location = UserType("Location")
    Robot = UserType("Robot")

    is_at = Fluent("is_at", BoolType(), position=Location, robot=Robot)
    is_connected = Fluent("is_connected", BoolType(), l_from=Location, l_to=Location)
    distance = Fluent("distance", RealType(), l_from=Location, l_to=Location)
    problem.add_fluent(is_at, default_initial_value=False)
    problem.add_fluent(is_connected, default_initial_value=False)
    problem.add_fluent(distance, default_initial_value=1)

    dur_move = DurativeAction("move", r=Robot, l_from=Location, l_to=Location)
    r = dur_move.parameter("r")
    l_from = dur_move.parameter("l_from")
    l_to = dur_move.parameter("l_to")
    dur_move.set_fixed_duration((distance(l_from, l_to)))
    dur_move.add_condition(StartTiming(), is_connected(l_from, l_to))
    dur_move.add_condition(StartTiming(), is_at(l_from, r))
    dur_move.add_condition(StartTiming(), Not(is_at(l_to, r)))
    dur_move.add_effect(StartTiming(), is_at(l_from, r), False)
    dur_move.add_effect(EndTiming(), is_at(l_to, r), True)
    problem.add_action(dur_move)

    r1 = Object("r1", Robot)
    l1 = Object("l1", Location)
    l2 = Object("l2", Location)
    l3 = Object("l3", Location)
    l4 = Object("l4", Location)
    l5 = Object("l5", Location)
    problem.add_objects([r1, l1, l2, l3, l4, l5])

    problem.set_initial_value(is_at(l1, r1), True)
    problem.set_initial_value(is_connected(l1, l2), True)
    problem.set_initial_value(is_connected(l2, l3), True)
    problem.set_initial_value(is_connected(l3, l4), True)
    problem.set_initial_value(is_connected(l4, l5), True)
    problem.set_initial_value(distance(l1, l2), 10)
    problem.set_initial_value(distance(l2, l3), 10)
    problem.set_initial_value(distance(l3, l4), 10)
    problem.set_initial_value(distance(l4, l5), 10)

    problem.add_goal(is_at(l5, r1))

    t_plan = up.plans.TimeTriggeredPlan(
        [
            (
                Fraction(0, 1),
                up.plans.ActionInstance(
                    dur_move, (ObjectExp(r1), ObjectExp(l1), ObjectExp(l2))
                ),
                Fraction(10, 1),
            ),
            (
                Fraction(1001, 100),
                up.plans.ActionInstance(
                    dur_move, (ObjectExp(r1), ObjectExp(l2), ObjectExp(l3))
                ),
                Fraction(10, 1),
            ),
            (
                Fraction(2002, 100),
                up.plans.ActionInstance(
                    dur_move, (ObjectExp(r1), ObjectExp(l3), ObjectExp(l4))
                ),
                Fraction(10, 1),
            ),
            (
                Fraction(3003, 100),
                up.plans.ActionInstance(
                    dur_move, (ObjectExp(r1), ObjectExp(l4), ObjectExp(l5))
                ),
                Fraction(10, 1),
            ),
        ]
    )
    robot_static_fluents_duration = Example(problem=problem, plan=t_plan)
    problems["robot_with_static_fluents_duration"] = robot_static_fluents_duration

    # travel
    problem = Problem("travel")

    Location = UserType("Location")

    is_at = Fluent("is_at", BoolType(), position=Location)
    is_connected = Fluent("is_connected", BoolType(), l_from=Location, l_to=Location)
    travel_time = Fluent("travel_time", IntType(0, 500), l_from=Location, l_to=Location)
    total_travel_time = Fluent("total_travel_time", IntType())

    problem.add_fluent(is_at, default_initial_value=False)
    problem.add_fluent(is_connected, default_initial_value=False)
    problem.add_fluent(travel_time, default_initial_value=500)
    problem.add_fluent(total_travel_time, default_initial_value=0)

    move = InstantaneousAction("move", l_from=Location, l_to=Location)
    l_from = move.parameter("l_from")
    l_to = move.parameter("l_to")
    move.add_precondition(is_at(l_from))
    move.add_precondition(is_connected(l_from, l_to))
    move.add_effect(is_at(l_from), False)
    move.add_effect(is_at(l_to), True)
    move.add_increase_effect(total_travel_time, travel_time(l_from, l_to))
    problem.add_action(move)

    problem.add_quality_metric(
        up.model.metrics.MinimizeExpressionOnFinalState(total_travel_time())
    )

    l1 = Object("l1", Location)
    l2 = Object("l2", Location)
    l3 = Object("l3", Location)
    l4 = Object("l4", Location)
    l5 = Object("l5", Location)
    problem.add_objects([l1, l2, l3, l4, l5])

    problem.set_initial_value(is_at(l1), True)
    problem.set_initial_value(is_connected(l1, l2), True)
    problem.set_initial_value(is_connected(l2, l3), True)
    problem.set_initial_value(is_connected(l1, l3), True)
    problem.set_initial_value(is_connected(l3, l4), True)
    problem.set_initial_value(is_connected(l4, l5), True)
    problem.set_initial_value(is_connected(l3, l5), True)
    problem.set_initial_value(travel_time(l1, l2), 60)
    problem.set_initial_value(travel_time(l2, l3), 70)
    problem.set_initial_value(travel_time(l1, l3), 100)
    problem.set_initial_value(travel_time(l3, l4), 100)
    problem.set_initial_value(travel_time(l4, l5), 99)
    problem.set_initial_value(travel_time(l3, l5), 200)

    problem.add_goal(is_at(l5))

    plan = up.plans.SequentialPlan(
        [
            up.plans.ActionInstance(move, (ObjectExp(l1), ObjectExp(l3))),
            up.plans.ActionInstance(move, (ObjectExp(l3), ObjectExp(l4))),
            up.plans.ActionInstance(move, (ObjectExp(l4), ObjectExp(l5))),
        ]
    )
    travel = Example(problem=problem, plan=plan)
    problems["travel"] = travel

    return problems<|MERGE_RESOLUTION|>--- conflicted
+++ resolved
@@ -730,13 +730,8 @@
                 Fraction(6, 1),
             ),
             (
-<<<<<<< HEAD
                 Fraction(601, 100),
-                up.plans.ActionInstance(move, (ObjectExp(l3), ObjectExp(l5))),
-=======
-                Fraction(6, 1),
                 up.plans.ActionInstance(dur_move, (ObjectExp(l3), ObjectExp(l5))),
->>>>>>> cd5f4753
                 Fraction(6, 1),
             ),
         ]
