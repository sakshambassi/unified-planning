--- conflicted
+++ resolved
@@ -628,22 +628,12 @@
         """Removes all the `goals` from the `Problem`."""
         self._goals = []
 
-<<<<<<< HEAD
     def clear_trajectory_constraints(self):
         '''Removes the trajectory_constraints.'''
         self._trajectory_constraints = []
 
     def add_quality_metric(self, metric: 'up.model.metrics.PlanQualityMetric'):
         '''Adds a quality metric'''
-=======
-    def add_quality_metric(self, metric: "up.model.metrics.PlanQualityMetric"):
-        """
-        Adds the given `quality metric` to the `Problem`; a `quality metric` defines extra requirements that a :class:`~unified_planning.plans.Plan`
-        must satisfy in order to be valid.
-
-        :param metric: The `quality metric` that a `Plan` of this `Problem` must satisfy in order to be valid.
-        """
->>>>>>> 4f55edac
         self._metrics.append(metric)
 
     @property
