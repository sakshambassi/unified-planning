--- conflicted
+++ resolved
@@ -30,7 +30,6 @@
 from fractions import Fraction
 from typing import Optional, Iterable, List, Union, Dict, Tuple, Iterator, Sequence
 
-<<<<<<< HEAD
 Expression = Union[
     "up.model.fnode.FNode",
     "up.model.fluent.Fluent",
@@ -38,14 +37,11 @@
     "up.model.parameter.Parameter",
     "up.model.variable.Variable",
     "up.model.timing.Timing",
-    "up.model.timing.Timepoint",
     bool,
     int,
     float,
     Fraction,
 ]
-=======
->>>>>>> 34e59e98
 BoolExpression = Union[
     "up.model.fnode.FNode",
     "up.model.fluent.Fluent",
@@ -60,8 +56,12 @@
     "up.model.object.Object",
     bool,
 ]
+TimeExpression = Union[
+    "up.model.timing.Timing",
+    "up.model.timing.Timepoint",
+]
 Expression = Union[
-    "up.model.timing.Timing",
+    TimeExpression,
     BoolExpression,
     ConstantExpression,
 ]
