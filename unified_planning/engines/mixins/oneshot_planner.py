--- conflicted
+++ resolved
@@ -24,6 +24,7 @@
 
 
 class OneshotPlannerMixin:
+
     @staticmethod
     def is_oneshot_planner() -> bool:
         return True
@@ -32,10 +33,6 @@
     def satisfies(optimality_guarantee: OptimalityGuarantee) -> bool:
         return False
 
-<<<<<<< HEAD
-    
-=======
->>>>>>> ede7d161
     def solve(
         self,
         problem: "up.model.AbstractProblem",
@@ -47,6 +44,7 @@
     ) -> "up.engines.results.PlanGenerationResult":
         """This method takes a up.model.AbstractProblem and returns a up.engines.results.PlanGenerationResult,
         which contains information about the solution to the problem given by the planner.
+
         :param problem: is the up.model.AbstractProblem to solve.
         :param callback: is a function used by the planner to give reports to the user during the problem resolution, defaults to None.
         :param timeout: is the time in seconds that the planner has at max to solve the problem, defaults to None.
@@ -54,6 +52,7 @@
         output (and also errors) while the planner is solving the problem, defaults to None
         :return: the up.engines.results.PlanGenerationResult created by the planner; a data structure containing the up.plan.Plan found
         and some additional information about it.
+
         The only required parameter is "problem" but the planner should warn the user if callback, timeout or
         output_stream are not None and the planner ignores them."""
         assert isinstance(self, up.engines.engine.Engine)
@@ -61,9 +60,6 @@
             raise up.exceptions.UPUsageError(
                 f"{self.name} cannot solve this kind of problem!"
             )
-<<<<<<< HEAD
-        return self._solve(problem, callback, timeout, output_stream)
-=======
         return self._solve(problem, callback, timeout, output_stream)
 
     def _solve(
@@ -75,5 +71,4 @@
         timeout: Optional[float] = None,
         output_stream: Optional[IO[str]] = None,
     ) -> "up.engines.results.PlanGenerationResult":
-        raise NotImplementedError
->>>>>>> ede7d161
+        raise NotImplementedError